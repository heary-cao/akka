/**
 *  Copyright (C) 2009-2012 Typesafe Inc. <http://www.typesafe.com>
 */

package akka.cluster

import com.typesafe.config.ConfigFactory
import akka.remote.testkit.MultiNodeConfig
import akka.remote.testkit.MultiNodeSpec
import akka.testkit._

object LeaderElectionMultiJvmSpec extends MultiNodeConfig {
  val controller = role("controller")
  val first = role("first")
  val second = role("second")
  val third = role("third")
  val fourth = role("fourth")

  commonConfig(debugConfig(on = false).withFallback(MultiNodeClusterSpec.clusterConfig))
}

class LeaderElectionWithFailureDetectorPuppetMultiJvmNode1 extends LeaderElectionSpec with FailureDetectorPuppetStrategy
class LeaderElectionWithFailureDetectorPuppetMultiJvmNode2 extends LeaderElectionSpec with FailureDetectorPuppetStrategy
class LeaderElectionWithFailureDetectorPuppetMultiJvmNode3 extends LeaderElectionSpec with FailureDetectorPuppetStrategy
class LeaderElectionWithFailureDetectorPuppetMultiJvmNode4 extends LeaderElectionSpec with FailureDetectorPuppetStrategy
class LeaderElectionWithFailureDetectorPuppetMultiJvmNode5 extends LeaderElectionSpec with FailureDetectorPuppetStrategy

class LeaderElectionWithAccrualFailureDetectorMultiJvmNode1 extends LeaderElectionSpec with AccrualFailureDetectorStrategy
class LeaderElectionWithAccrualFailureDetectorMultiJvmNode2 extends LeaderElectionSpec with AccrualFailureDetectorStrategy
class LeaderElectionWithAccrualFailureDetectorMultiJvmNode3 extends LeaderElectionSpec with AccrualFailureDetectorStrategy
class LeaderElectionWithAccrualFailureDetectorMultiJvmNode4 extends LeaderElectionSpec with AccrualFailureDetectorStrategy
class LeaderElectionWithAccrualFailureDetectorMultiJvmNode5 extends LeaderElectionSpec with AccrualFailureDetectorStrategy

abstract class LeaderElectionSpec
  extends MultiNodeSpec(LeaderElectionMultiJvmSpec)
  with MultiNodeClusterSpec {

  import LeaderElectionMultiJvmSpec._

  // sorted in the order used by the cluster
  lazy val sortedRoles = Seq(first, second, third, fourth).sorted

  "A cluster of four nodes" must {

    "be able to 'elect' a single leader" taggedAs LongRunningTest in {
      awaitClusterUp(first, second, third, fourth)

      if (myself != controller) {
        cluster.isLeader must be(myself == sortedRoles.head)
        assertLeaderIn(sortedRoles)
      }

      enterBarrier("after")
    }

    def shutdownLeaderAndVerifyNewLeader(alreadyShutdown: Int): Unit = {
      val currentRoles = sortedRoles.drop(alreadyShutdown)
      currentRoles.size must be >= (2)
      val leader = currentRoles.head
      val aUser = currentRoles.last
      val remainingRoles = currentRoles.tail

      myself match {

        case `controller` ⇒
<<<<<<< HEAD
          val leaderAddress = address(leader)
          testConductor.enter("before-shutdown")
=======
          val leaderAddress = node(leader).address
          enterBarrier("before-shutdown")
>>>>>>> f5fb2471
          testConductor.shutdown(leader, 0)
          enterBarrier("after-shutdown", "after-down", "completed")
          markNodeAsUnavailable(leaderAddress)

        case `leader` ⇒
          enterBarrier("before-shutdown", "after-shutdown")
        // this node will be shutdown by the controller and doesn't participate in more barriers

        case `aUser` ⇒
<<<<<<< HEAD
          val leaderAddress = address(leader)
          testConductor.enter("before-shutdown", "after-shutdown")
=======
          val leaderAddress = node(leader).address
          enterBarrier("before-shutdown", "after-shutdown")
>>>>>>> f5fb2471
          // user marks the shutdown leader as DOWN
          cluster.down(leaderAddress)
          enterBarrier("after-down", "completed")
          markNodeAsUnavailable(leaderAddress)

        case _ if remainingRoles.contains(myself) ⇒
          // remaining cluster nodes, not shutdown
          enterBarrier("before-shutdown", "after-shutdown", "after-down")

          awaitUpConvergence(currentRoles.size - 1)
          val nextExpectedLeader = remainingRoles.head
          cluster.isLeader must be(myself == nextExpectedLeader)
          assertLeaderIn(remainingRoles)

          enterBarrier("completed")

      }
    }

    "be able to 're-elect' a single leader after leader has left" taggedAs LongRunningTest in {
      shutdownLeaderAndVerifyNewLeader(alreadyShutdown = 0)
    }

    "be able to 're-elect' a single leader after leader has left (again)" taggedAs LongRunningTest in {
      shutdownLeaderAndVerifyNewLeader(alreadyShutdown = 1)
    }
  }
}<|MERGE_RESOLUTION|>--- conflicted
+++ resolved
@@ -63,13 +63,8 @@
       myself match {
 
         case `controller` ⇒
-<<<<<<< HEAD
           val leaderAddress = address(leader)
-          testConductor.enter("before-shutdown")
-=======
-          val leaderAddress = node(leader).address
           enterBarrier("before-shutdown")
->>>>>>> f5fb2471
           testConductor.shutdown(leader, 0)
           enterBarrier("after-shutdown", "after-down", "completed")
           markNodeAsUnavailable(leaderAddress)
@@ -79,13 +74,8 @@
         // this node will be shutdown by the controller and doesn't participate in more barriers
 
         case `aUser` ⇒
-<<<<<<< HEAD
           val leaderAddress = address(leader)
-          testConductor.enter("before-shutdown", "after-shutdown")
-=======
-          val leaderAddress = node(leader).address
           enterBarrier("before-shutdown", "after-shutdown")
->>>>>>> f5fb2471
           // user marks the shutdown leader as DOWN
           cluster.down(leaderAddress)
           enterBarrier("after-down", "completed")
