--- conflicted
+++ resolved
@@ -80,13 +80,8 @@
   val HOSTNAME = config.getString("akka.remote.server.hostname", "localhost")
   val PORT = config.getInt("akka.remote.server.port", 9999)
 
-<<<<<<< HEAD
   object Sender{
     object Self
-=======
-  object Sender {
-    implicit val Self: Option[Actor] = None
->>>>>>> e33c5862
   }
 
   /**
@@ -513,7 +508,7 @@
   /**
    * Same as the '!' method but does not take an implicit sender as second parameter.
    */
-  def send(message: Any) = !(message)(None)
+  def send(message: Any) = this.!(message)(None)
 
   /**
    * Sends a message asynchronously and waits on a future for a reply message.
@@ -803,17 +798,11 @@
 
   private[akka] def getSenderFuture = senderFuture
 
-<<<<<<< HEAD
   private def spawnButDoNotStart[T <: Actor : Manifest] : T = {
     val actor = manifest[T].erasure.asInstanceOf[Class[T]].newInstance
     if (!dispatcher.isInstanceOf[ThreadBasedDispatcher]) {
       actor.dispatcher = dispatcher
     }
-=======
-  private def spawnButDoNotStart[T <: Actor](actorClass: Class[T]): T = {
-    val actor = actorClass.newInstance.asInstanceOf[T]
-    if (!dispatcher.isInstanceOf[ThreadBasedDispatcher]) actor.dispatcher = dispatcher
->>>>>>> e33c5862
     actor
   }
 
